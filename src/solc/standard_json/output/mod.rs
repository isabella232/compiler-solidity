//!
//! The `solc --standard-json` output representation.
//!

pub mod contract;
pub mod error;
pub mod source;

use std::collections::HashMap;

use serde::Deserialize;
use serde::Serialize;

use crate::dump_flag::DumpFlag;
use crate::evm::assembly::instruction::Instruction;
use crate::evm::assembly::Assembly;
use crate::project::contract::source::Source as ProjectContractSource;
use crate::project::contract::Contract as ProjectContract;
use crate::project::Project;
use crate::solc::pipeline::Pipeline as SolcPipeline;
use crate::yul::lexer::Lexer;
use crate::yul::parser::statement::object::Object;

use self::contract::Contract;
use self::error::Error as SolidityError;
use self::source::Source;

///
/// The `solc --standard-json` output representation.
///
#[derive(Debug, Serialize, Deserialize, Clone)]
pub struct Output {
    /// The file-contract hashmap.
    #[serde(default, skip_serializing_if = "Option::is_none")]
    pub contracts: Option<HashMap<String, HashMap<String, Contract>>>,
    /// The source code mapping data.
    #[serde(default, skip_serializing_if = "Option::is_none")]
    pub sources: Option<HashMap<String, Source>>,
    /// The compilation errors and warnings.
    #[serde(default, skip_serializing_if = "Option::is_none")]
    pub errors: Option<Vec<SolidityError>>,
}

impl Output {
    ///
    /// Converts the `solc` JSON output into a convenient project representation.
    ///
    pub fn try_into_project(
        mut self,
        libraries: HashMap<String, HashMap<String, String>>,
        pipeline: SolcPipeline,
        version: semver::Version,
        dump_flags: &[DumpFlag],
<<<<<<< HEAD
    ) -> Result<Project, String> {
        let files = match self.contracts {
            Some(files) => files,
            None => {
                return Err(self
                    .errors
                    .as_ref()
                    .map(|errors| serde_json::to_string_pretty(errors).expect("Always valid"))
                    .unwrap_or_else(|| "Unknown error".to_owned()))
=======
    ) -> anyhow::Result<Project> {
        if let SolcPipeline::EVM = pipeline {
            self.preprocess_dependencies()?;
        }

        let files = match self.contracts {
            Some(files) => files,
            None => {
                anyhow::bail!(
                    "{}",
                    self.errors
                        .as_ref()
                        .map(|errors| serde_json::to_string_pretty(errors).expect("Always valid"))
                        .unwrap_or_else(|| "Unknown error".to_owned())
                );
>>>>>>> c5ef9933
            }
        };
        let mut project_contracts = HashMap::with_capacity(files.len());

        for (path, contracts) in files.into_iter() {
            for (name, contract) in contracts.into_iter() {
                let full_path = format!("{}:{}", path, name);

                let source = match pipeline {
                    SolcPipeline::Yul => {
                        let ir_optimized = match contract.ir_optimized {
                            Some(ir_optimized) => ir_optimized,
                            None => continue,
                        };
                        if ir_optimized.is_empty() {
                            continue;
                        }

                        if dump_flags.contains(&DumpFlag::Yul) {
                            eprintln!("Contract `{}` Yul:\n", full_path);
                            println!("{}", ir_optimized);
                        }

                        let mut lexer = Lexer::new(ir_optimized.clone());
                        let object = Object::parse(&mut lexer, None).map_err(|error| {
                            anyhow::anyhow!("Contract `{}` parsing error: {:?}", full_path, error)
                        })?;

                        ProjectContractSource::new_yul(ir_optimized, object)
                    }
                    SolcPipeline::EVM => {
                        let evm = match contract.evm {
                            Some(evm) => evm,
                            None => continue,
                        };
                        let assembly = match evm.assembly {
                            Some(assembly) => assembly,
                            None => continue,
                        };

                        ProjectContractSource::new_evm(full_path.clone(), assembly)
                    }
                };

                let project_contract = ProjectContract::new(full_path.clone(), name, source);
                project_contracts.insert(full_path, project_contract);
            }
        }

        Ok(Project::new(version, project_contracts, libraries))
    }

    ///
    /// The pass, which replaces with dependency indexes with actual data.
    ///
    fn preprocess_dependencies(&mut self) -> anyhow::Result<()> {
        let files = match self.contracts.as_mut() {
            Some(files) => files,
            None => return Ok(()),
        };
        let files_length = files.len();
        let mut hash_path_mapping = HashMap::with_capacity(files_length);

        for (path, contracts) in files.iter() {
            for (name, contract) in contracts.iter() {
                let full_path = format!("{}:{}", path, name);
                let hash = match contract
                    .evm
                    .as_ref()
                    .and_then(|evm| evm.assembly.as_ref())
                    .map(|assembly| assembly.keccak256())
                {
                    Some(hash) => hash,
                    None => continue,
                };

                hash_path_mapping.insert(hash, full_path);
            }
        }

        for (path, contracts) in files.iter_mut() {
            for (name, contract) in contracts.iter_mut() {
                let assembly = match contract.evm.as_mut().and_then(|evm| evm.assembly.as_mut()) {
                    Some(assembly) => assembly,
                    None => continue,
                };

                let full_path = format!("{}:{}", path, name);
                Self::preprocess_dependency_level(
                    full_path.as_str(),
                    assembly,
                    &hash_path_mapping,
                )?;
            }
        }

        Ok(())
    }

    ///
    /// Preprocesses an assembly JSON structure dependency data map.
    ///
    fn preprocess_dependency_level(
        full_path: &str,
        assembly: &mut Assembly,
        hash_path_mapping: &HashMap<String, String>,
    ) -> anyhow::Result<()> {
        assembly.set_full_path(full_path.to_owned());

        let constructor_index_path_mapping =
            assembly.constructor_dependencies_pass(full_path, hash_path_mapping)?;
        if let Some(constructor_instructions) = assembly.code.as_deref_mut() {
            Instruction::replace_data_aliases(
                constructor_instructions,
                &constructor_index_path_mapping,
            )?;
        };

        let selector_index_path_mapping =
            assembly.selector_dependencies_pass(full_path, hash_path_mapping)?;
        if let Some(selector_instructions) = assembly
            .data
            .as_mut()
            .and_then(|data_map| data_map.get_mut("0"))
            .and_then(|data| data.get_assembly_mut())
            .and_then(|assembly| assembly.code.as_deref_mut())
        {
            Instruction::replace_data_aliases(selector_instructions, &selector_index_path_mapping)?;
        }

        Ok(())
    }
}<|MERGE_RESOLUTION|>--- conflicted
+++ resolved
@@ -51,17 +51,6 @@
         pipeline: SolcPipeline,
         version: semver::Version,
         dump_flags: &[DumpFlag],
-<<<<<<< HEAD
-    ) -> Result<Project, String> {
-        let files = match self.contracts {
-            Some(files) => files,
-            None => {
-                return Err(self
-                    .errors
-                    .as_ref()
-                    .map(|errors| serde_json::to_string_pretty(errors).expect("Always valid"))
-                    .unwrap_or_else(|| "Unknown error".to_owned()))
-=======
     ) -> anyhow::Result<Project> {
         if let SolcPipeline::EVM = pipeline {
             self.preprocess_dependencies()?;
@@ -77,7 +66,6 @@
                         .map(|errors| serde_json::to_string_pretty(errors).expect("Always valid"))
                         .unwrap_or_else(|| "Unknown error".to_owned())
                 );
->>>>>>> c5ef9933
             }
         };
         let mut project_contracts = HashMap::with_capacity(files.len());
